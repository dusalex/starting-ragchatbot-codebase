--- conflicted
+++ resolved
@@ -1,421 +1,389 @@
-import os
-import sys
-from typing import Any, Dict, List
-from unittest.mock import MagicMock, Mock, patch
-
-import pytest
-
-# Add the backend directory to Python path for imports
-sys.path.insert(0, os.path.join(os.path.dirname(__file__), ".."))
-
-from ai_generator import AIGenerator
-
-
-class MockResponse:
-    """Mock Anthropic API response for testing"""
-
-    def __init__(self, content: List[Dict], stop_reason: str = "end_turn"):
-        self.content = [MockContentBlock(**block) for block in content]
-        self.stop_reason = stop_reason
-
-
-class MockContentBlock:
-    """Mock content block for responses"""
-
-    def __init__(
-        self,
-        type: str,
-        text: str = None,
-        name: str = None,
-        input: Dict = None,
-        id: str = None,
-    ):
-        self.type = type
-        self.text = text
-        self.name = name
-        self.input = input or {}
-        self.id = id or "test_id"
-
-
-class TestAIGenerator:
-    """Test suite for AIGenerator sequential tool calling"""
-
-    @pytest.fixture
-    def ai_generator(self):
-        """Create AIGenerator instance for testing"""
-        return AIGenerator("test_api_key", "claude-3-sonnet-20241022")
-
-    @pytest.fixture
-    def mock_client(self):
-        """Create mock Anthropic client"""
-        return Mock()
-
-    @pytest.fixture
-    def mock_tool_manager(self):
-        """Create mock tool manager"""
-        tool_manager = Mock()
-        tool_manager.execute_tool.return_value = "Mock tool result"
-        return tool_manager
-
-    @pytest.fixture
-    def sample_tools(self):
-        """Sample tools definition"""
-        return [
-            {
-                "name": "search_course_content",
-                "description": "Search course content",
-                "input_schema": {
-                    "type": "object",
-                    "properties": {"query": {"type": "string"}},
-                    "required": ["query"],
-                },
-            }
-        ]
-
-    def test_single_round_no_tools(self, ai_generator, mock_client):
-        """Test single round response without tools"""
-        # Mock response without tool use
-        mock_response = MockResponse(
-            [{"type": "text", "text": "Direct response without tools"}], "end_turn"
-        )
-
-        mock_client.messages.create.return_value = mock_response
-        ai_generator.client = mock_client
-
-        result = ai_generator.generate_response("What is Python?")
-
-        assert result == "Direct response without tools"
-        assert mock_client.messages.create.call_count == 1
-
-        # Verify API call parameters
-        call_args = mock_client.messages.create.call_args[1]
-        assert len(call_args["messages"]) == 1
-        assert call_args["messages"][0]["content"] == "What is Python?"
-        assert "tools" not in call_args
-
-    def test_single_round_with_tools_direct_response(
-        self, ai_generator, mock_client, mock_tool_manager, sample_tools
-    ):
-        """Test single round where Claude gives direct response despite having tools"""
-        # Mock response without tool use
-        mock_response = MockResponse(
-            [{"type": "text", "text": "I can answer this directly without searching"}],
-            "end_turn",
-        )
-
-        mock_client.messages.create.return_value = mock_response
-        ai_generator.client = mock_client
-
-        result = ai_generator.generate_response(
-            "What is Python?", tools=sample_tools, tool_manager=mock_tool_manager
-        )
-
-        assert result == "I can answer this directly without searching"
-        assert mock_client.messages.create.call_count == 1
-
-        # Verify tools were available in API call
-        call_args = mock_client.messages.create.call_args[1]
-        assert "tools" in call_args
-        assert call_args["tools"] == sample_tools
-
-    def test_two_round_sequential_tool_calling(
-        self, ai_generator, mock_client, mock_tool_manager, sample_tools
-    ):
-        """Test two rounds of sequential tool calling"""
-        # Round 1: Tool use response
-<<<<<<< HEAD
-        round1_response = MockResponse([
-            {"type": "tool_use", "name": "search_course_content", 
-             "input": {"query": "Python basics"}, "id": "call_1"}
-        ], "tool_use")
-        
-        # Round 2: Another tool use response - this will hit max_rounds limit
-        round2_response = MockResponse([
-            {"type": "tool_use", "name": "search_course_content",
-             "input": {"query": "advanced Python"}, "id": "call_2"}
-        ], "tool_use")
-        
-        mock_client.messages.create.side_effect = [
-            round1_response, round2_response
-=======
-        round1_response = MockResponse(
-            [
-                {
-                    "type": "tool_use",
-                    "name": "search_course_content",
-                    "input": {"query": "Python basics"},
-                    "id": "call_1",
-                }
-            ],
-            "tool_use",
-        )
-
-        # Round 2: Another tool use response
-        round2_response = MockResponse(
-            [
-                {
-                    "type": "tool_use",
-                    "name": "search_course_content",
-                    "input": {"query": "advanced Python"},
-                    "id": "call_2",
-                }
-            ],
-            "tool_use",
-        )
-
-        # Final response after 2 rounds (max reached)
-        final_response = MockResponse(
-            [
-                {
-                    "type": "text",
-                    "text": "Based on both searches, here's a comprehensive answer",
-                }
-            ],
-            "end_turn",
-        )
-
-        mock_client.messages.create.side_effect = [
-            round1_response,
-            round2_response,
-            final_response,
->>>>>>> 5d03d8e4
-        ]
-        ai_generator.client = mock_client
-
-        result = ai_generator.generate_response(
-            "Tell me about Python programming",
-            tools=sample_tools,
-            tool_manager=mock_tool_manager,
-            max_rounds=2,
-        )
-<<<<<<< HEAD
-        
-        # When max_rounds is reached with only tool responses, should return fallback
-        assert "unable to generate a complete response" in result
-        assert mock_client.messages.create.call_count == 2  # Only 2 rounds, not 3
-        assert mock_tool_manager.execute_tool.call_count == 1  # Only first tool executed before hitting limit
-        
-        # Verify tool calls - only first one executed
-=======
-
-        assert result == "Based on both searches, here's a comprehensive answer"
-        assert mock_client.messages.create.call_count == 3
-        assert mock_tool_manager.execute_tool.call_count == 2
-
-        # Verify tool calls
->>>>>>> 5d03d8e4
-        tool_calls = mock_tool_manager.execute_tool.call_args_list
-        assert len(tool_calls) == 1
-        assert tool_calls[0][0] == ("search_course_content",)
-        assert tool_calls[0][1] == {"query": "Python basics"}
-<<<<<<< HEAD
-    
-    def test_mixed_content_terminates_early(self, ai_generator, mock_client, 
-                                          mock_tool_manager, sample_tools):
-=======
-        assert tool_calls[1][0] == ("search_course_content",)
-        assert tool_calls[1][1] == {"query": "advanced Python"}
-
-    def test_mixed_content_terminates_early(
-        self, ai_generator, mock_client, mock_tool_manager, sample_tools
-    ):
->>>>>>> 5d03d8e4
-        """Test that text + tool_use content terminates rounds early"""
-        # Response with both text and tool call - should terminate
-        mixed_response = MockResponse(
-            [
-                {"type": "text", "text": "Let me search for more info"},
-                {
-                    "type": "tool_use",
-                    "name": "search_course_content",
-                    "input": {"query": "Python"},
-                    "id": "call_1",
-                },
-            ],
-            "tool_use",
-        )
-
-        mock_client.messages.create.return_value = mixed_response
-        ai_generator.client = mock_client
-
-        result = ai_generator.generate_response(
-            "What is Python?",
-            tools=sample_tools,
-            tool_manager=mock_tool_manager,
-            max_rounds=2,
-        )
-
-        assert result == "Let me search for more info"
-        assert mock_client.messages.create.call_count == 1  # Only one round
-        assert mock_tool_manager.execute_tool.call_count == 0  # No tools executed
-
-    def test_tool_execution_error_handling(
-        self, ai_generator, mock_client, mock_tool_manager, sample_tools
-    ):
-        """Test graceful handling of tool execution errors"""
-        # Mock tool execution error
-        mock_tool_manager.execute_tool.side_effect = Exception("Tool failed")
-
-        # Round 1: Tool use
-        round1_response = MockResponse(
-            [
-                {
-                    "type": "tool_use",
-                    "name": "search_course_content",
-                    "input": {"query": "Python"},
-                    "id": "call_1",
-                }
-            ],
-            "tool_use",
-        )
-
-        # Round 2: Final response
-        round2_response = MockResponse(
-            [{"type": "text", "text": "I encountered an error but here's what I know"}],
-            "end_turn",
-        )
-
-        mock_client.messages.create.side_effect = [round1_response, round2_response]
-        ai_generator.client = mock_client
-
-        result = ai_generator.generate_response(
-            "What is Python?", tools=sample_tools, tool_manager=mock_tool_manager
-        )
-
-        assert result == "I encountered an error but here's what I know"
-        assert mock_client.messages.create.call_count == 2
-
-        # Verify error was passed to Claude
-        second_call_args = mock_client.messages.create.call_args_list[1][1]
-        messages = second_call_args["messages"]
-
-        # Should have: user query, assistant tool call, user tool results
-        assert len(messages) == 3
-        assert messages[2]["role"] == "user"
-
-        # Tool result should contain error message
-        tool_results = messages[2]["content"]
-        assert len(tool_results) == 1
-        assert "Tool execution error: Tool failed" in tool_results[0]["content"]
-
-    def test_max_rounds_termination(
-        self, ai_generator, mock_client, mock_tool_manager, sample_tools
-    ):
-        """Test that max_rounds limit is enforced"""
-        # Always return tool use responses (would cause infinite loop without limit)
-        tool_response = MockResponse(
-            [
-                {
-                    "type": "tool_use",
-                    "name": "search_course_content",
-                    "input": {"query": "test"},
-                    "id": "call_1",
-                }
-            ],
-            "tool_use",
-        )
-
-        mock_client.messages.create.return_value = tool_response
-        ai_generator.client = mock_client
-
-        # Set max_rounds to 1
-        result = ai_generator.generate_response(
-            "What is Python?",
-            tools=sample_tools,
-            tool_manager=mock_tool_manager,
-            max_rounds=1,
-        )
-
-        # Should terminate after 1 round due to max_rounds limit
-        assert mock_client.messages.create.call_count == 1
-        assert mock_tool_manager.execute_tool.call_count == 0
-
-    def test_conversation_history_integration(self, ai_generator, mock_client):
-        """Test that conversation history is properly integrated"""
-        mock_response = MockResponse(
-            [{"type": "text", "text": "Response considering history"}], "end_turn"
-        )
-
-        mock_client.messages.create.return_value = mock_response
-        ai_generator.client = mock_client
-
-        result = ai_generator.generate_response(
-            "Continue our discussion",
-            conversation_history="Previous: Hello\nAssistant: Hi there!",
-        )
-
-        assert result == "Response considering history"
-
-        # Verify conversation history in system prompt
-        call_args = mock_client.messages.create.call_args[1]
-        system_content = call_args["system"]
-        assert "Previous conversation:" in system_content
-        assert "Previous: Hello" in system_content
-
-    def test_build_system_content_multi_round_instructions(self, ai_generator):
-        """Test that system content includes multi-round instructions"""
-        system_content = ai_generator._build_system_content(None, 2)
-
-        assert "Tool Usage Protocol (Sequential):" in system_content
-        assert (
-            "You can make up to 2 tool calls across separate rounds" in system_content
-        )
-        assert "Multi-Round Strategy:" in system_content
-        assert "Round 1: Use tools for initial information gathering" in system_content
-
-    def test_should_continue_rounds_logic(self, ai_generator):
-        """Test the round continuation logic"""
-
-        # Test max rounds reached
-        mock_response = MockResponse([{"type": "tool_use"}], "tool_use")
-        assert not ai_generator._should_continue_rounds(mock_response, 2, 2)
-
-        # Test no tool use
-        mock_response = MockResponse([{"type": "text", "text": "Done"}], "end_turn")
-        assert not ai_generator._should_continue_rounds(mock_response, 1, 2)
-
-        # Test mixed content (text + tools)
-        mock_response = MockResponse(
-            [
-                {"type": "text", "text": "Let me search"},
-                {"type": "tool_use", "name": "search"},
-            ],
-            "tool_use",
-        )
-        assert not ai_generator._should_continue_rounds(mock_response, 1, 2)
-
-        # Test should continue (tool use only, under limit)
-        mock_response = MockResponse(
-            [{"type": "tool_use", "name": "search"}], "tool_use"
-        )
-        assert ai_generator._should_continue_rounds(mock_response, 1, 2)
-
-    def test_extract_final_response_fallback(self, ai_generator):
-        """Test final response extraction with fallback"""
-
-        # Test normal text extraction
-        mock_response = MockResponse([{"type": "text", "text": "Normal response"}])
-        result = ai_generator._extract_final_response(mock_response)
-        assert result == "Normal response"
-
-        # Test fallback when no text content
-        mock_response = MockResponse([{"type": "tool_use", "name": "search"}])
-        result = ai_generator._extract_final_response(mock_response)
-        assert "unable to generate a complete response" in result
-
-    def test_backward_compatibility_default_max_rounds(self, ai_generator, mock_client):
-        """Test that default max_rounds maintains expected behavior"""
-        mock_response = MockResponse([{"type": "text", "text": "Response"}], "end_turn")
-        mock_client.messages.create.return_value = mock_response
-        ai_generator.client = mock_client
-
-        # Call without max_rounds parameter
-        result = ai_generator.generate_response("Test query")
-
-        assert result == "Response"
-        # Should work with default max_rounds=2
-        assert mock_client.messages.create.call_count == 1
-
-
-if __name__ == "__main__":
-    pytest.main([__file__, "-v"])
+import os
+import sys
+from typing import Any, Dict, List
+from unittest.mock import MagicMock, Mock, patch
+
+import pytest
+
+# Add the backend directory to Python path for imports
+sys.path.insert(0, os.path.join(os.path.dirname(__file__), ".."))
+
+from ai_generator import AIGenerator
+
+
+class MockResponse:
+    """Mock Anthropic API response for testing"""
+
+    def __init__(self, content: List[Dict], stop_reason: str = "end_turn"):
+        self.content = [MockContentBlock(**block) for block in content]
+        self.stop_reason = stop_reason
+
+
+class MockContentBlock:
+    """Mock content block for responses"""
+
+    def __init__(
+        self,
+        type: str,
+        text: str = None,
+        name: str = None,
+        input: Dict = None,
+        id: str = None,
+    ):
+        self.type = type
+        self.text = text
+        self.name = name
+        self.input = input or {}
+        self.id = id or "test_id"
+
+
+class TestAIGenerator:
+    """Test suite for AIGenerator sequential tool calling"""
+
+    @pytest.fixture
+    def ai_generator(self):
+        """Create AIGenerator instance for testing"""
+        return AIGenerator("test_api_key", "claude-3-sonnet-20241022")
+
+    @pytest.fixture
+    def mock_client(self):
+        """Create mock Anthropic client"""
+        return Mock()
+
+    @pytest.fixture
+    def mock_tool_manager(self):
+        """Create mock tool manager"""
+        tool_manager = Mock()
+        tool_manager.execute_tool.return_value = "Mock tool result"
+        return tool_manager
+
+    @pytest.fixture
+    def sample_tools(self):
+        """Sample tools definition"""
+        return [
+            {
+                "name": "search_course_content",
+                "description": "Search course content",
+                "input_schema": {
+                    "type": "object",
+                    "properties": {"query": {"type": "string"}},
+                    "required": ["query"],
+                },
+            }
+        ]
+
+    def test_single_round_no_tools(self, ai_generator, mock_client):
+        """Test single round response without tools"""
+        # Mock response without tool use
+        mock_response = MockResponse(
+            [{"type": "text", "text": "Direct response without tools"}], "end_turn"
+        )
+
+        mock_client.messages.create.return_value = mock_response
+        ai_generator.client = mock_client
+
+        result = ai_generator.generate_response("What is Python?")
+
+        assert result == "Direct response without tools"
+        assert mock_client.messages.create.call_count == 1
+
+        # Verify API call parameters
+        call_args = mock_client.messages.create.call_args[1]
+        assert len(call_args["messages"]) == 1
+        assert call_args["messages"][0]["content"] == "What is Python?"
+        assert "tools" not in call_args
+
+    def test_single_round_with_tools_direct_response(
+        self, ai_generator, mock_client, mock_tool_manager, sample_tools
+    ):
+        """Test single round where Claude gives direct response despite having tools"""
+        # Mock response without tool use
+        mock_response = MockResponse(
+            [{"type": "text", "text": "I can answer this directly without searching"}],
+            "end_turn",
+        )
+
+        mock_client.messages.create.return_value = mock_response
+        ai_generator.client = mock_client
+
+        result = ai_generator.generate_response(
+            "What is Python?", tools=sample_tools, tool_manager=mock_tool_manager
+        )
+
+        assert result == "I can answer this directly without searching"
+        assert mock_client.messages.create.call_count == 1
+
+        # Verify tools were available in API call
+        call_args = mock_client.messages.create.call_args[1]
+        assert "tools" in call_args
+        assert call_args["tools"] == sample_tools
+
+    def test_two_round_sequential_tool_calling(
+        self, ai_generator, mock_client, mock_tool_manager, sample_tools
+    ):
+        """Test two rounds of sequential tool calling"""
+        # Round 1: Tool use response
+        round1_response = MockResponse(
+            [
+                {
+                    "type": "tool_use",
+                    "name": "search_course_content",
+                    "input": {"query": "Python basics"},
+                    "id": "call_1",
+                }
+            ],
+            "tool_use",
+        )
+
+        # Round 2: Another tool use response
+        round2_response = MockResponse(
+            [
+                {
+                    "type": "tool_use",
+                    "name": "search_course_content",
+                    "input": {"query": "advanced Python"},
+                    "id": "call_2",
+                }
+            ],
+            "tool_use",
+        )
+
+        # Final response after 2 rounds (max reached)
+        final_response = MockResponse(
+            [
+                {
+                    "type": "text",
+                    "text": "Based on both searches, here's a comprehensive answer",
+                }
+            ],
+            "end_turn",
+        )
+
+        mock_client.messages.create.side_effect = [
+            round1_response,
+            round2_response,
+            final_response,
+        ]
+        ai_generator.client = mock_client
+
+        result = ai_generator.generate_response(
+            "Tell me about Python programming",
+            tools=sample_tools,
+            tool_manager=mock_tool_manager,
+            max_rounds=2,
+        )
+
+        assert result == "Based on both searches, here's a comprehensive answer"
+        assert mock_client.messages.create.call_count == 3
+        assert mock_tool_manager.execute_tool.call_count == 2
+
+        # Verify tool calls
+        tool_calls = mock_tool_manager.execute_tool.call_args_list
+        assert len(tool_calls) == 2
+        assert tool_calls[0][0] == ("search_course_content",)
+        assert tool_calls[0][1] == {"query": "Python basics"}
+        assert tool_calls[1][0] == ("search_course_content",)
+        assert tool_calls[1][1] == {"query": "advanced Python"}
+
+    def test_mixed_content_terminates_early(
+        self, ai_generator, mock_client, mock_tool_manager, sample_tools
+    ):
+        """Test that text + tool_use content terminates rounds early"""
+        # Response with both text and tool call - should terminate
+        mixed_response = MockResponse(
+            [
+                {"type": "text", "text": "Let me search for more info"},
+                {
+                    "type": "tool_use",
+                    "name": "search_course_content",
+                    "input": {"query": "Python"},
+                    "id": "call_1",
+                },
+            ],
+            "tool_use",
+        )
+
+        mock_client.messages.create.return_value = mixed_response
+        ai_generator.client = mock_client
+
+        result = ai_generator.generate_response(
+            "What is Python?",
+            tools=sample_tools,
+            tool_manager=mock_tool_manager,
+            max_rounds=2,
+        )
+
+        assert result == "Let me search for more info"
+        assert mock_client.messages.create.call_count == 1  # Only one round
+        assert mock_tool_manager.execute_tool.call_count == 0  # No tools executed
+
+    def test_tool_execution_error_handling(
+        self, ai_generator, mock_client, mock_tool_manager, sample_tools
+    ):
+        """Test graceful handling of tool execution errors"""
+        # Mock tool execution error
+        mock_tool_manager.execute_tool.side_effect = Exception("Tool failed")
+
+        # Round 1: Tool use
+        round1_response = MockResponse(
+            [
+                {
+                    "type": "tool_use",
+                    "name": "search_course_content",
+                    "input": {"query": "Python"},
+                    "id": "call_1",
+                }
+            ],
+            "tool_use",
+        )
+
+        # Round 2: Final response
+        round2_response = MockResponse(
+            [{"type": "text", "text": "I encountered an error but here's what I know"}],
+            "end_turn",
+        )
+
+        mock_client.messages.create.side_effect = [round1_response, round2_response]
+        ai_generator.client = mock_client
+
+        result = ai_generator.generate_response(
+            "What is Python?", tools=sample_tools, tool_manager=mock_tool_manager
+        )
+
+        assert result == "I encountered an error but here's what I know"
+        assert mock_client.messages.create.call_count == 2
+
+        # Verify error was passed to Claude
+        second_call_args = mock_client.messages.create.call_args_list[1][1]
+        messages = second_call_args["messages"]
+
+        # Should have: user query, assistant tool call, user tool results
+        assert len(messages) == 3
+        assert messages[2]["role"] == "user"
+
+        # Tool result should contain error message
+        tool_results = messages[2]["content"]
+        assert len(tool_results) == 1
+        assert "Tool execution error: Tool failed" in tool_results[0]["content"]
+
+    def test_max_rounds_termination(
+        self, ai_generator, mock_client, mock_tool_manager, sample_tools
+    ):
+        """Test that max_rounds limit is enforced"""
+        # Always return tool use responses (would cause infinite loop without limit)
+        tool_response = MockResponse(
+            [
+                {
+                    "type": "tool_use",
+                    "name": "search_course_content",
+                    "input": {"query": "test"},
+                    "id": "call_1",
+                }
+            ],
+            "tool_use",
+        )
+
+        mock_client.messages.create.return_value = tool_response
+        ai_generator.client = mock_client
+
+        # Set max_rounds to 1
+        result = ai_generator.generate_response(
+            "What is Python?",
+            tools=sample_tools,
+            tool_manager=mock_tool_manager,
+            max_rounds=1,
+        )
+
+        # Should terminate after 1 round due to max_rounds limit
+        assert mock_client.messages.create.call_count == 1
+        assert mock_tool_manager.execute_tool.call_count == 0
+
+    def test_conversation_history_integration(self, ai_generator, mock_client):
+        """Test that conversation history is properly integrated"""
+        mock_response = MockResponse(
+            [{"type": "text", "text": "Response considering history"}], "end_turn"
+        )
+
+        mock_client.messages.create.return_value = mock_response
+        ai_generator.client = mock_client
+
+        result = ai_generator.generate_response(
+            "Continue our discussion",
+            conversation_history="Previous: Hello\nAssistant: Hi there!",
+        )
+
+        assert result == "Response considering history"
+
+        # Verify conversation history in system prompt
+        call_args = mock_client.messages.create.call_args[1]
+        system_content = call_args["system"]
+        assert "Previous conversation:" in system_content
+        assert "Previous: Hello" in system_content
+
+    def test_build_system_content_multi_round_instructions(self, ai_generator):
+        """Test that system content includes multi-round instructions"""
+        system_content = ai_generator._build_system_content(None, 2)
+
+        assert "Tool Usage Protocol (Sequential):" in system_content
+        assert (
+            "You can make up to 2 tool calls across separate rounds" in system_content
+        )
+        assert "Multi-Round Strategy:" in system_content
+        assert "Round 1: Use tools for initial information gathering" in system_content
+
+    def test_should_continue_rounds_logic(self, ai_generator):
+        """Test the round continuation logic"""
+
+        # Test max rounds reached
+        mock_response = MockResponse([{"type": "tool_use"}], "tool_use")
+        assert not ai_generator._should_continue_rounds(mock_response, 2, 2)
+
+        # Test no tool use
+        mock_response = MockResponse([{"type": "text", "text": "Done"}], "end_turn")
+        assert not ai_generator._should_continue_rounds(mock_response, 1, 2)
+
+        # Test mixed content (text + tools)
+        mock_response = MockResponse(
+            [
+                {"type": "text", "text": "Let me search"},
+                {"type": "tool_use", "name": "search"},
+            ],
+            "tool_use",
+        )
+        assert not ai_generator._should_continue_rounds(mock_response, 1, 2)
+
+        # Test should continue (tool use only, under limit)
+        mock_response = MockResponse(
+            [{"type": "tool_use", "name": "search"}], "tool_use"
+        )
+        assert ai_generator._should_continue_rounds(mock_response, 1, 2)
+
+    def test_extract_final_response_fallback(self, ai_generator):
+        """Test final response extraction with fallback"""
+
+        # Test normal text extraction
+        mock_response = MockResponse([{"type": "text", "text": "Normal response"}])
+        result = ai_generator._extract_final_response(mock_response)
+        assert result == "Normal response"
+
+        # Test fallback when no text content
+        mock_response = MockResponse([{"type": "tool_use", "name": "search"}])
+        result = ai_generator._extract_final_response(mock_response)
+        assert "unable to generate a complete response" in result
+
+    def test_backward_compatibility_default_max_rounds(self, ai_generator, mock_client):
+        """Test that default max_rounds maintains expected behavior"""
+        mock_response = MockResponse([{"type": "text", "text": "Response"}], "end_turn")
+        mock_client.messages.create.return_value = mock_response
+        ai_generator.client = mock_client
+
+        # Call without max_rounds parameter
+        result = ai_generator.generate_response("Test query")
+
+        assert result == "Response"
+        # Should work with default max_rounds=2
+        assert mock_client.messages.create.call_count == 1
+
+
+if __name__ == "__main__":
+    pytest.main([__file__, "-v"])